--- conflicted
+++ resolved
@@ -11,7 +11,7 @@
 from fastapi import APIRouter, Depends, HTTPException, BackgroundTasks
 from sqlalchemy.orm import Session
 from sqlalchemy import Column, String, Text, Boolean, Integer, DateTime, ForeignKey, DECIMAL, text, and_, or_, desc, func
-from sqlalchemy.dialects.postgresql import UUID, JSON
+from sqlalchemy.dialects.postgresql import UUID, JSON, JSONB
 from sqlalchemy.ext.declarative import declarative_base
 from pydantic import BaseModel
 import asyncio
@@ -30,8 +30,6 @@
 
 # Configure logging
 logger = logging.getLogger(__name__)
-
-Base = declarative_base()
 
 # Import AI services
 try:
@@ -62,130 +60,150 @@
 
 # Import database models
 try:
-<<<<<<< HEAD
-    from models.database import User, NFT, Base, Listing, FraudFlag, ListingHistory
+    from models.database import User, NFT, Base, Listing, TransactionHistory, UserReputationEvent
 except ImportError:
     try:
-        from backend.models.database import User, NFT, Base, Listing, FraudFlag, ListingHistory
-=======
-    from models.database import User, NFT, Base, Listing, FraudFlag
-except ImportError:
-    try:
-        from backend.models.database import User, NFT, Base, Listing, FraudFlag
->>>>>>> c44a5821
+        from backend.models.database import User, NFT, Base, Listing, TransactionHistory, UserReputationEvent
     except ImportError:
-        # Fallback models if import fails
-        class User(Base):
-            __tablename__ = "users"
-            
-            id = Column(UUID(as_uuid=True), primary_key=True, default=uuid.uuid4)
-            wallet_address = Column(String, unique=True, nullable=False)
-            email = Column(String, unique=True, nullable=False)
-            username = Column(String, nullable=False)
-            avatar_url = Column(String)
-            bio = Column(Text)
-            reputation_score = Column(DECIMAL(5, 2), default=0.0)
-            created_at = Column(DateTime, default=datetime.utcnow)
-
-        class NFT(Base):
-            __tablename__ = "nfts"
-            
-            id = Column(UUID(as_uuid=True), primary_key=True, default=uuid.uuid4)
-            owner_id = Column(UUID(as_uuid=True), ForeignKey("users.id"), nullable=False)
-            wallet_address = Column(String, nullable=False)
-            title = Column(String, nullable=False)
-            description = Column(Text)
-            category = Column(String, nullable=False)
-            price = Column(DECIMAL(18, 8), nullable=False)
-            image_url = Column(String, nullable=False)
-            sui_object_id = Column(String, unique=True)
-            is_fraud = Column(Boolean, default=False)
-            confidence_score = Column(DECIMAL(5, 2), default=0.0)
-            flag_type = Column(Integer)
-            reason = Column(Text)
-            evidence_url = Column(Text)  # Store as JSON string for evidence URLs
-            analysis_details = Column(JSON)  # Use JSON type instead of Text for proper JSON storage
-            embedding_vector = Column(Vector(768))  # Gemini description embeddings are 768-dimensional
-            status = Column(String, default="pending")
-            created_at = Column(DateTime, default=datetime.utcnow)
-            
-            # Phase 2: Enhanced NFT columns
-            is_listed = Column(Boolean, default=False)
-            listing_price = Column(DECIMAL(18, 8))
-            last_listed_at = Column(DateTime)
-            listing_id = Column(Text)
-            listing_status = Column(Text, default="inactive")
-
-        class Listing(Base):
-            __tablename__ = "listings"
-            
-            id = Column(UUID(as_uuid=True), primary_key=True, default=uuid.uuid4)
-            nft_id = Column(UUID(as_uuid=True), ForeignKey("nfts.id"), nullable=False)
-            seller_id = Column(UUID(as_uuid=True), ForeignKey("users.id"), nullable=False)
-            price = Column(DECIMAL(18, 8), nullable=False)
-            expires_at = Column(DateTime)
-            status = Column(Text, default="active")
-            created_at = Column(DateTime, default=datetime.utcnow)
-            
-            # Phase 2: Enhanced Listing columns
-            blockchain_tx_id = Column(Text)
-            listing_id = Column(Text, unique=True)
-            updated_at = Column(DateTime, default=datetime.utcnow)
-            metadata = Column(JSON)  # JSONB type for metadata
-            listing_metadata = Column(JSON)  # JSONB type for listing metadata
-
-# Request/Response Models
+        logger.error("Could not import database models")
+        raise
+
+# Request/Response Models - Updated to match database.py structure
 class NFTCreationRequest(BaseModel):
     title: str
-    description: str
-    category: str
-    price: float
+    description: Optional[str] = None
+    category: Optional[str] = None
+    initial_price: Optional[float] = None
     image_url: str
-    wallet_address: str
+    creator_wallet_address: str
+    owner_wallet_address: str
+    metadata_url: Optional[str] = None
+    attributes: Optional[Dict[str, Any]] = None
 
 class NFTResponse(BaseModel):
     id: str
+    sui_object_id: Optional[str]
+    creator_wallet_address: str
+    owner_wallet_address: str
     title: str
     description: Optional[str]
-    category: str
-    price: float
     image_url: str
-    wallet_address: str
-    sui_object_id: Optional[str]
-    is_fraud: bool
-    confidence_score: float
-    status: str
+    metadata_url: Optional[str]
+    attributes: Optional[Dict[str, Any]]
+    category: Optional[str]
+    initial_price: Optional[float]
+    price: Optional[float] = None  # Current listing price
+    is_listed: bool = False  # Whether NFT is currently listed
+    is_fraud: bool = False  # Whether NFT is flagged as fraud
+    confidence_score: Optional[float] = None  # Fraud detection confidence
+    reason: Optional[str] = None  # Reason for fraud flag
+
+    embedding_vector: Optional[List[float]] = None  # For similarity search
+    analysis_details: Optional[Dict[str, Any]] = None
     created_at: datetime
-    analysis_details: Optional[Dict[str, Any]] = None  # Add analysis_details field
+    updated_at: datetime
+    wallet_address: Optional[str] = None  # Legacy field for frontend compatibility
     
     class Config:
         # Allow extra fields and arbitrary types to handle complex analysis_details
-        extra = "allow"
         arbitrary_types_allowed = True
 
 # Import database connection
 try:
     from database.connection import get_db
 except ImportError:
-    try:
-        from backend.database.connection import get_db
-    except ImportError:
-        # Fallback for development
-        def get_db():
-            from sqlalchemy import create_engine
-            from sqlalchemy.orm import sessionmaker
-            import os
-            
-            DATABASE_URL = os.getenv("DATABASE_URL", "postgresql://user:pass@localhost/fraudguard")
-            engine = create_engine(DATABASE_URL)
-            SessionLocal = sessionmaker(autocommit=False, autoflush=False, bind=engine)
-            db = SessionLocal()
-            try:
-                yield db
-            finally:
-                db.close()
-
-router = APIRouter(prefix="/api/nft", tags=["nft"])
+    from backend.database.connection import get_db
+
+# Create router
+router = APIRouter(prefix="/api/nft", tags=["NFT"])
+
+# Helper function to safely serialize analysis details
+def safe_serialize_analysis_details(analysis_details: Any) -> Dict[str, Any]:
+    """Safely serialize analysis details to ensure JSON compatibility"""
+    if analysis_details is None:
+        return {}
+    
+    try:
+        if isinstance(analysis_details, dict):
+            # Remove any non-serializable objects
+            serializable_dict = {}
+            for key, value in analysis_details.items():
+                try:
+                    json.dumps(value)
+                    serializable_dict[key] = value
+                except (TypeError, ValueError):
+                    # Convert non-serializable objects to strings
+                    serializable_dict[key] = str(value)
+            return serializable_dict
+        else:
+            return {"raw_data": str(analysis_details)}
+    except Exception as e:
+        logger.warning(f"Error serializing analysis details: {e}")
+        return {"error": "Serialization failed", "raw_data": str(analysis_details)}
+
+# Helper function to create NFTResponse with legacy compatibility
+def create_nft_response(nft, analysis_details=None, db=None):
+    """Create NFTResponse with automatic legacy field population"""
+    if analysis_details is None and nft.analysis_details:
+        analysis_details = safe_serialize_analysis_details(nft.analysis_details)
+    
+    # Get current listing info if db is provided
+    current_listing = None
+    if db:
+        current_listing = db.query(Listing).filter(
+            and_(
+                Listing.nft_id == nft.id,
+                Listing.status == "active"
+            )
+        ).first()
+    
+    # Extract fraud detection info from analysis_details
+    is_fraud = False
+    confidence_score = None
+    reason = None
+    if analysis_details:
+        is_fraud = analysis_details.get('is_fraud', False)
+        confidence_score = analysis_details.get('confidence_score')
+        reason = analysis_details.get('reason')
+    
+    return NFTResponse(
+        id=str(nft.id),
+        sui_object_id=nft.sui_object_id,
+        creator_wallet_address=nft.creator_wallet_address,
+        owner_wallet_address=nft.owner_wallet_address,
+        title=nft.title,
+        description=nft.description,
+        image_url=nft.image_url,
+        metadata_url=nft.metadata_url,
+        attributes=nft.attributes,
+        category=nft.category,
+        initial_price=float(nft.initial_price) if nft.initial_price else None,
+        price=float(current_listing.price) if current_listing else None,
+        is_listed=nft.is_listed,
+        is_fraud=is_fraud,
+        confidence_score=confidence_score,
+        reason=reason,
+        status="minted",
+        analysis_details=analysis_details,
+        created_at=nft.created_at,
+        updated_at=nft.updated_at,
+        wallet_address=nft.creator_wallet_address  # Legacy compatibility
+    )
+
+async def analyze_nft_for_fraud_with_db_update(nft_data: NFTData, nft_id: str):
+    """Helper function to run fraud analysis and update database"""
+    try:
+        from database.connection import get_db
+        db_gen = get_db()
+        db = next(db_gen)
+        
+        try:
+            # Run fraud analysis with database update
+            await analyze_nft_for_fraud(nft_data, nft_id, db)
+        finally:
+            db.close()
+    except Exception as e:
+        logger.error(f"Error in background fraud analysis for NFT {nft_id}: {e}")
 
 @router.post("/create")
 async def create_nft(
@@ -194,221 +212,76 @@
     db: Session = Depends(get_db)
 ):
     """
-    Create a new NFT following the 8-step workflow:
-    1. User Inputs (handled by frontend)
-    2. Upload Image to Walrus (handled by /api/upload-walrus endpoint)
-    3. AI Fraud Detection (this function)
-    4. Supabase: Store Metadata & Embedding (this function)
-    5. Mint NFT on Sui (handled by frontend + confirm-mint endpoint)
-    6. List NFT for Sale (handled by frontend)
-    7. Buyer Purchases NFT (handled by frontend)
-    8. Sync Supabase with Chain (handled by webhook/indexer)
-    """
-    try:
+    Create a new NFT with fraud analysis
+    Step 1 of the 8-step workflow
+    """
+    nft = None  # Initialize nft to None to prevent UnboundLocalError
+    try:
+        # Validate wallet addresses
+        if not request.creator_wallet_address or not request.owner_wallet_address:
+            raise HTTPException(status_code=400, detail="Creator and owner wallet addresses are required")
+        
         # Check if user exists, create if not
-        user = db.query(User).filter(User.wallet_address == request.wallet_address).first()
+        user = db.query(User).filter(User.wallet_address == request.creator_wallet_address).first()
         if not user:
-            # Create a default user profile
             user = User(
-                wallet_address=request.wallet_address,
-                email=f"{request.wallet_address[:8]}@temp.com",
-                username=f"User{request.wallet_address[:8]}",
+                wallet_address=request.creator_wallet_address,
+                username=f"User{request.creator_wallet_address[:8]}",
                 reputation_score=50.0
             )
             db.add(user)
             db.commit()
             db.refresh(user)
-
-        # Step 3: AI Fraud Detection
-        logger.info(f"Running fraud analysis for NFT: {request.title}")
-        
+        
+        # Create NFT data for fraud analysis
         nft_data = NFTData(
             title=request.title,
             description=request.description or "",
             image_url=request.image_url,
-            category=request.category,
-            price=request.price
+            category=request.category or "Uncategorized",
+            price=request.initial_price or 0.0
         )
         
-        # Run fraud analysis (async call) with better error handling
-        try:
-            fraud_result = await analyze_nft_for_fraud(nft_data)
-            logger.info(f"Fraud analysis completed: is_fraud={fraud_result.get('is_fraud')}, confidence={fraud_result.get('confidence_score')}")
-        except Exception as fraud_error:
-            logger.error(f"Fraud analysis failed: {fraud_error}")
-            # Use safe defaults if fraud analysis fails
-            fraud_result = {
-                "is_fraud": False,
-                "confidence_score": 0.1,
-                "flag_type": None,
-                "reason": f"Fraud analysis error: {str(fraud_error)}",
-                "analysis_details": {"error": str(fraud_error)}
-            }
-        
-        # Generate image embedding for similarity search using Gemini description analysis
-        logger.info(f"Generating description-based embedding for image: {request.image_url}")
-        embedding_service = get_embedding_service()
-        image_embedding = None
-        
-        if embedding_service:
-            try:
-                # Use Gemini to analyze image and generate description, then embed the description
-                image_embedding = await embedding_service.get_image_embedding(request.image_url)
-                
-                if image_embedding:
-                    logger.info(f"Successfully generated description-based embedding with dimension: {len(image_embedding)}")
-                else:
-                    logger.warning("Failed to generate description-based embedding, using None")
-            except Exception as embed_error:
-                logger.error(f"Error generating embedding: {embed_error}")
-                image_embedding = None
-        else:
-            logger.warning("Description embedding service not available, storing without embedding")
-        
-        # Step 4: Supabase: Store Metadata & Embedding
-        # Ensure fraud_result has required fields
-        if not isinstance(fraud_result, dict):
-            fraud_result = {
-                "is_fraud": False,
-                "confidence_score": 0.1,
-                "flag_type": None,
-                "reason": "Invalid fraud analysis result",
-                "analysis_details": {}
-            }
-        
-        # Validate and sanitize fraud result fields
-        is_fraud = bool(fraud_result.get("is_fraud", False))
-        confidence_score = float(fraud_result.get("confidence_score", 0.0))
-        flag_type = fraud_result.get("flag_type")
-        reason = str(fraud_result.get("reason", "Analysis completed"))
-        analysis_details = fraud_result.get("analysis_details", {})
-        
-        # Safely serialize analysis_details to ensure JSON compatibility
-        try:
-            analysis_details = safe_serialize_analysis_details(analysis_details)
-        except Exception as serialization_error:
-            logger.error(f"Error serializing analysis_details: {serialization_error}")
-            # Fallback to a safe default
-            analysis_details = {
-                "error": f"Serialization failed: {str(serialization_error)}",
-                "raw_data": str(analysis_details)
-            }
-        
-        # Extract evidence URLs from similarity results for storage in evidence_url field
-        evidence_urls = []
-        if analysis_details.get("similarity_results") and analysis_details["similarity_results"].get("evidence_urls"):
-            evidence_urls = analysis_details["similarity_results"]["evidence_urls"]
-        
-        # Store evidence URLs as JSON array in evidence_url field
-        evidence_url_json = json.dumps(evidence_urls) if evidence_urls else None
-        
-        # Create NFT with status "pending" initially
+        # Create NFT record
         nft = NFT(
-            owner_id=user.id,
-            wallet_address=request.wallet_address,
+            creator_wallet_address=request.creator_wallet_address,
+            owner_wallet_address=request.owner_wallet_address,
             title=request.title,
             description=request.description,
+            image_url=request.image_url,
+            metadata_url=request.metadata_url,
+            attributes=request.attributes,
             category=request.category,
-            price=request.price,
-            image_url=request.image_url,
-            is_fraud=is_fraud,
-            confidence_score=confidence_score,
-            flag_type=flag_type,
-            reason=reason,
-            evidence_url=evidence_url_json,  # Store evidence URLs as JSON array
-            analysis_details=analysis_details,  # Store as JSON object
-            embedding_vector=image_embedding,  # Store description-based embedding as vector
-            status="pending"  # Start with pending status
+            initial_price=request.initial_price,
+            is_listed=False,  # Default to unlisted after minting
+            sui_object_id=f"temp_{uuid.uuid4()}",  # Temporary ID until minted on blockchain
+            analysis_details={
+                "status": "pending",
+                "created_at": datetime.now().isoformat()
+            }
         )
         
-        logger.info(f"About to add NFT to database: {nft.title}")
         db.add(nft)
-        
-        logger.info(f"About to commit NFT to database: {nft.title}")
-        try:
-            db.commit()
-            logger.info(f"Successfully committed NFT to database: {nft.title}")
-        except Exception as commit_error:
-            logger.error(f"Failed to commit NFT to database: {commit_error}")
-            db.rollback()
-            raise HTTPException(status_code=500, detail=f"Database commit failed: {str(commit_error)}")
-        
-        logger.info(f"About to refresh NFT from database: {nft.title}")
-        try:
-            db.refresh(nft)
-            logger.info(f"Successfully refreshed NFT from database: {nft.title}")
-        except Exception as refresh_error:
-            logger.error(f"Failed to refresh NFT from database: {refresh_error}")
-            # Don't fail the request if refresh fails, but log the issue
-            logger.warning(f"Continuing without refresh - NFT ID: {nft.id}")
-        
-        # Verify the NFT was actually committed by querying it back
-        try:
-            verification_nft = db.query(NFT).filter(NFT.id == nft.id).first()
-            if verification_nft:
-                logger.info(f"Verified NFT exists in database: {verification_nft.id} with status: {verification_nft.status}")
-            else:
-                logger.error(f"CRITICAL: NFT not found in database after commit! ID: {nft.id}")
-        except Exception as verify_error:
-            logger.error(f"Failed to verify NFT in database: {verify_error}")
-        
-        # Check database session status
-        try:
-            # Check if session is still active
-            from sqlalchemy import text
-            db.execute(text("SELECT 1"))
-            logger.info("Database session is still active")
-        except Exception as session_error:
-            logger.error(f"Database session error: {session_error}")
-
-        # Log successful creation before any background tasks
-        logger.info(f"NFT created successfully: {nft.id} with status: {nft.status}")
-        
-        # Prepare response data
-        response_data = {
+        db.commit()
+        db.refresh(nft)
+        
+        # Run fraud analysis in background with database update (AFTER NFT is created)
+        background_tasks.add_task(analyze_nft_for_fraud_with_db_update, nft_data, str(nft.id))
+        
+        logger.info(f"Created NFT: {nft.id} with title: {request.title}")
+        
+        return {
             "success": True,
-            "message": "NFT created and analyzed successfully",
             "nft_id": str(nft.id),
-            "fraud_analysis": {
-                "is_fraud": is_fraud,
-                "confidence_score": confidence_score,
-                "flag_type": flag_type,
-                "reason": reason
-            },
-            "status": "pending",  # Return current status
-            "next_step": "mint_on_blockchain"  # Guide frontend on next step
-        }
-        
-        # Schedule background task for Supabase embedding storage (optional)
-        if embedding_service and image_embedding and supabase_client:
-            metadata = {
-                "name": request.title,
-                "creator": request.wallet_address,
-                "image_url": request.image_url,
-                "nft_id": str(nft.id)
-            }
-            
-            try:
-                # Schedule the background task without blocking the response
-                background_tasks.add_task(
-                    embedding_service.get_image_embedding_and_store,
-                    request.image_url, 
-                    str(nft.id), 
-                    metadata
-                )
-                logger.info(f"Scheduled embedding storage in Supabase for NFT {nft.id}")
-            except Exception as bg_error:
-                logger.warning(f"Failed to schedule background task: {bg_error}")
-                # Don't fail the request if background task scheduling fails
-
-        return response_data
-
-    except Exception as e:
-        logger.error(f"Error creating NFT: {str(e)}")
-        try:
-            db.rollback()
-        except:
-            pass  # Ignore rollback errors
+            "message": "NFT created successfully. Fraud analysis in progress.",
+            "status": "pending_analysis"
+        }
+        
+    except HTTPException:
+        raise
+    except Exception as e:
+        nft_id_str = str(nft.id) if nft and hasattr(nft, 'id') else "N/A (NFT not created)"
+        logger.error(f"Error creating NFT (ID: {nft_id_str}): {str(e)}")
         raise HTTPException(status_code=500, detail=f"Error creating NFT: {str(e)}")
 
 @router.put("/{nft_id}/confirm-mint")
@@ -418,171 +291,111 @@
     db: Session = Depends(get_db)
 ):
     """
-    Confirm NFT has been minted on blockchain
-    """
-    try:
-        # Validate input
-        if not nft_id or not sui_object_id:
-            raise HTTPException(status_code=400, detail="nft_id and sui_object_id are required")
-        
-        # Find the NFT
+    Confirm NFT minting on blockchain
+    Step 2 of the 8-step workflow
+    """
+    try:
+        # Validate UUID format
+        try:
+            uuid.UUID(nft_id)
+        except ValueError:
+            raise HTTPException(status_code=400, detail="Invalid NFT ID format")
+        
         nft = db.query(NFT).filter(NFT.id == nft_id).first()
         if not nft:
-            raise HTTPException(status_code=404, detail=f"NFT not found with ID: {nft_id}")
-        
-        logger.info(f"Confirming mint for NFT {nft_id} with Sui object ID: {sui_object_id}")
-        
-        # Check current status
-        if nft.status == "minted":
-            logger.info(f"NFT {nft_id} already minted, returning existing data")
-            return {
-                "success": True,
-                "message": "NFT already minted",
-                "nft_id": nft_id,
-                "sui_object_id": nft.sui_object_id,
-                "status": "minted"
-            }
-        
-        # Update NFT with Sui object ID and change status to minted
-<<<<<<< HEAD
-        # DEFAULT IS UNLISTED (changed from automatic listing)
-        try:
-            nft.sui_object_id = sui_object_id
-            nft.status = "minted"
-            # NFT is unlisted by default when minted
-            nft.is_listed = False
-            nft.listing_price = None
-            nft.last_listed_at = None
-=======
-        # Do NOT automatically list - let user decide when to list
-        try:
-            nft.sui_object_id = sui_object_id
-            nft.status = "minted"
-            # Keep NFT unlisted by default - user can list it later if they want
-            nft.is_listed = False
->>>>>>> c44a5821
-            nft.listing_status = "inactive"
-            
-            db.commit()
-            db.refresh(nft)
-            
-<<<<<<< HEAD
-            logger.info(f"NFT mint confirmed and set as unlisted by default: {nft_id} -> {sui_object_id}")
-
-            return {
-                "success": True,
-                "message": "NFT mint confirmed and set as unlisted by default",
-=======
-            logger.info(f"NFT mint confirmed: {nft_id} -> {sui_object_id}")
-
-            return {
-                "success": True,
-                "message": "NFT mint confirmed. You can now list it for sale if desired.",
->>>>>>> c44a5821
-                "nft_id": nft_id,
-                "sui_object_id": sui_object_id,
-                "status": "minted",
-                "is_listed": False,
-                "fraud_analysis": {
-                    "is_fraud": nft.is_fraud,
-                    "confidence_score": float(nft.confidence_score or 0.0),
-                    "flag_type": nft.flag_type,
-                    "reason": nft.reason
-                }
-            }
-            
-        except Exception as commit_error:
-            logger.error(f"Database commit error: {commit_error}")
-            db.rollback()
-            raise HTTPException(status_code=500, detail=f"Database error: {str(commit_error)}")
-
+            raise HTTPException(status_code=404, detail="NFT not found")
+        
+        # Update NFT with real Sui object ID (replacing temporary ID)
+        nft.sui_object_id = sui_object_id
+        db.commit()
+        
+        logger.info(f"Confirmed mint for NFT {nft_id} with Sui object ID: {sui_object_id}")
+        
+        return {
+            "success": True,
+            "nft_id": str(nft.id),
+            "sui_object_id": sui_object_id,
+            "message": "NFT minting confirmed"
+        }
+        
     except HTTPException:
-        # Re-raise HTTP exceptions
         raise
     except Exception as e:
-        logger.error(f"Error confirming mint for {nft_id}: {str(e)}")
-        try:
-            db.rollback()
-        except:
-            pass
-        raise HTTPException(status_code=500, detail=f"Error confirming mint: {str(e)}")
+        logger.error(f"Error confirming NFT mint: {str(e)}")
+        raise HTTPException(status_code=500, detail=f"Error confirming NFT mint: {str(e)}")
 
 @router.get("/user/{wallet_address}")
 async def get_user_nfts(
     wallet_address: str,
     db: Session = Depends(get_db)
 ):
-    """Get all NFTs owned by a user (for My NFTs tab)"""
-    try:
-        logger.info(f"Fetching NFTs for wallet: {wallet_address}")
-        
-        # Find user by wallet address
-        user = db.query(User).filter(User.wallet_address == wallet_address).first()
-        if not user:
-            logger.warning(f"User not found for wallet: {wallet_address}")
-            return {
-                "wallet_address": wallet_address,
-                "user_found": False,
-                "nfts": [],
-                "total": 0,
-                "message": "User not found"
-            }
-        
-        logger.info(f"Found user {user.id} for wallet: {wallet_address}")
-        
-        # Get user's NFTs
-        nfts = db.query(NFT).filter(NFT.owner_id == user.id).all()
-        logger.info(f"Found {len(nfts)} NFTs for user {user.id}")
-        
-        # Convert to serializable format
-        nft_list = []
+    """
+    Get all NFTs owned by a specific wallet address
+    """
+    try:
+        # Get NFTs where the user is either creator or owner
+        nfts = db.query(NFT).filter(
+            or_(
+                NFT.creator_wallet_address == wallet_address,
+                NFT.owner_wallet_address == wallet_address
+            )
+        ).all()
+        
+        nft_responses = []
         for nft in nfts:
-            try:
-                # Safely handle analysis_details
-                analysis_details = None
-                if nft.analysis_details:
-                    try:
-                        analysis_details = safe_serialize_analysis_details(nft.analysis_details)
-                    except Exception as e:
-                        logger.warning(f"Error serializing analysis_details for NFT {nft.id}: {e}")
-                        analysis_details = {"error": "Serialization failed"}
-                
-                nft_dict = {
-                    "id": str(nft.id),
-                    "title": nft.title,
-                    "description": nft.description,
-                    "category": nft.category,
-                    "price": float(nft.price) if nft.price else 0.0,
-                    "image_url": nft.image_url,
-                    "wallet_address": nft.wallet_address,
-                    "sui_object_id": nft.sui_object_id,
-                    "is_fraud": nft.is_fraud,
-                    "is_listed": nft.is_listed,  # Include listing status
-                    "confidence_score": float(nft.confidence_score or 0.0),
-                    "flag_type": nft.flag_type,
-                    "reason": nft.reason,
-                    "status": nft.status,
-                    "created_at": nft.created_at.isoformat() if nft.created_at else None,
-                    "analysis_details": analysis_details
-                }
-                nft_list.append(nft_dict)
-                logger.debug(f"Added NFT {nft.id} - {nft.title} to response")
-            except Exception as e:
-                logger.error(f"Error processing NFT {nft.id}: {e}")
-                continue
-        
-        logger.info(f"Returning {len(nft_list)} NFTs for wallet {wallet_address}")
+            # Safely serialize analysis_details
+            analysis_details = None
+            if nft.analysis_details:
+                analysis_details = safe_serialize_analysis_details(nft.analysis_details)
+            
+            # Get current listing info
+            current_listing = db.query(Listing).filter(
+                and_(
+                    Listing.nft_id == nft.id,
+                    Listing.status == "active"
+                )
+            ).first()
+            
+            # Extract fraud detection info from analysis_details
+            is_fraud = False
+            confidence_score = None
+            reason = None
+            if analysis_details:
+                is_fraud = analysis_details.get('is_fraud', False)
+                confidence_score = analysis_details.get('confidence_score')
+                reason = analysis_details.get('reason')
+            
+            nft_responses.append(NFTResponse(
+                id=str(nft.id),
+                sui_object_id=nft.sui_object_id,
+                creator_wallet_address=nft.creator_wallet_address,
+                owner_wallet_address=nft.owner_wallet_address,
+                title=nft.title,
+                description=nft.description,
+                image_url=nft.image_url,
+                metadata_url=nft.metadata_url,
+                attributes=nft.attributes,
+                category=nft.category,
+                initial_price=float(nft.initial_price) if nft.initial_price else None,
+                price=float(current_listing.price) if current_listing else None,
+                is_listed=nft.is_listed,
+                is_fraud=is_fraud,
+                confidence_score=confidence_score,
+                reason=reason,
+                analysis_details=analysis_details,
+                created_at=nft.created_at,
+                updated_at=nft.updated_at
+            ))
         
         return {
-            "wallet_address": wallet_address,
-            "user_found": True,
-            "nfts": nft_list,
-            "total": len(nft_list)
-        }
-        
-    except Exception as e:
-        logger.error(f"Error fetching NFTs for user {wallet_address}: {e}")
-        raise HTTPException(status_code=500, detail="Failed to fetch user NFTs")
+            "nfts": nft_responses,
+            "total": len(nft_responses),
+            "wallet_address": wallet_address
+        }
+        
+    except Exception as e:
+        logger.error(f"Error getting user NFTs: {str(e)}")
+        raise HTTPException(status_code=500, detail=f"Error getting user NFTs: {str(e)}")
 
 @router.get("/by-wallet/{wallet_address}")
 async def get_nfts_by_wallet(
@@ -592,145 +405,139 @@
     db: Session = Depends(get_db)
 ):
     """
-    Get all NFTs owned by a specific wallet address
+    Get NFTs by wallet address with pagination
     """
     try:
         offset = (page - 1) * limit
         
+        # Get total count
+        total_count = db.query(NFT).filter(
+            or_(
+                NFT.creator_wallet_address == wallet_address,
+                NFT.owner_wallet_address == wallet_address
+            )
+        ).count()
+        
+        # Get paginated results
         nfts = db.query(NFT).filter(
-            NFT.wallet_address == wallet_address
-        ).order_by(NFT.created_at.desc()).offset(offset).limit(limit).all()
-        
-        total = db.query(NFT).filter(NFT.wallet_address == wallet_address).count()
-        
-        nft_list = []
+            or_(
+                NFT.creator_wallet_address == wallet_address,
+                NFT.owner_wallet_address == wallet_address
+            )
+        ).offset(offset).limit(limit).all()
+        
+        nft_responses = []
         for nft in nfts:
-            try:
-                # Safely handle analysis_details
-                analysis_details = None
-                if nft.analysis_details:
-                    try:
-                        analysis_details = safe_serialize_analysis_details(nft.analysis_details)
-                    except Exception as e:
-                        logger.warning(f"Error serializing analysis_details for NFT {nft.id}: {e}")
-                        analysis_details = {"error": "Serialization failed"}
-                
-                nft_list.append({
-                    "id": str(nft.id),
-                    "title": nft.title,
-                    "description": nft.description,
-                    "category": nft.category,
-                    "price": float(nft.price) if nft.price else 0.0,
-                    "image_url": nft.image_url,
-                    "wallet_address": nft.wallet_address,
-                    "sui_object_id": nft.sui_object_id,
-                    "is_fraud": nft.is_fraud,
-                    "confidence_score": float(nft.confidence_score or 0.0),
-                    "flag_type": nft.flag_type,
-                    "reason": nft.reason,
-                    "status": nft.status,
-                    "created_at": nft.created_at,
-                    "analysis_details": analysis_details
-                })
-            except Exception as e:
-                logger.error(f"Error processing NFT {nft.id}: {e}")
-                continue
+            # Safely serialize analysis_details
+            analysis_details = None
+            if nft.analysis_details:
+                analysis_details = safe_serialize_analysis_details(nft.analysis_details)
+            
+            nft_responses.append(NFTResponse(
+                id=str(nft.id),
+                sui_object_id=nft.sui_object_id,
+                creator_wallet_address=nft.creator_wallet_address,
+                owner_wallet_address=nft.owner_wallet_address,
+                title=nft.title,
+                description=nft.description,
+                image_url=nft.image_url,
+                metadata_url=nft.metadata_url,
+                attributes=nft.attributes,
+                category=nft.category,
+                initial_price=float(nft.initial_price) if nft.initial_price else None,
+                analysis_details=analysis_details,
+                created_at=nft.created_at,
+                updated_at=nft.updated_at
+            ))
         
         return {
-            "wallet_address": wallet_address,
-            "nfts": nft_list,
-            "total": total,
+            "nfts": nft_responses,
+            "total": total_count,
             "page": page,
             "limit": limit,
-            "total_pages": math.ceil(total / limit) if total > 0 else 0
-        }
-
-    except Exception as e:
-        raise HTTPException(status_code=500, detail=f"Error fetching NFTs for wallet: {str(e)}")
-
+            "total_pages": math.ceil(total_count / limit),
+            "wallet_address": wallet_address
+        }
+        
+    except Exception as e:
+        logger.error(f"Error getting NFTs by wallet: {str(e)}")
+        raise HTTPException(status_code=500, detail=f"Error getting NFTs by wallet: {str(e)}")
 
 @router.get("/marketplace")
 async def get_marketplace_nfts(
     page: int = 1,
     limit: int = 20,
-    include_flagged: bool = False,
-    include_pending: bool = False,
     db: Session = Depends(get_db)
 ):
     """
-    Get all NFTs for marketplace display
+    Get NFTs available in marketplace (with listings)
     """
     try:
         offset = (page - 1) * limit
         
-        # Base query - include both minted and optionally pending NFTs
-        if include_pending:
-            # Include both pending and minted NFTs that are listed
-            query = db.query(NFT).filter(
-                NFT.status.in_(["minted", "pending"]),
-                NFT.is_listed == True  # Only show listed NFTs
+        # Get NFTs that have active listings
+        query = db.query(NFT).join(Listing).filter(
+            Listing.status == "active"
+        )
+        
+        total_count = query.count()
+        nfts = query.offset(offset).limit(limit).all()
+        
+        nft_responses = []
+        for nft in nfts:
+            # Get the active listing for this NFT
+            listing = db.query(Listing).filter(
+                and_(
+                    Listing.nft_id == nft.id,
+                    Listing.status == "active"
+                )
+            ).first()
+            
+            # Safely serialize analysis_details
+            analysis_details = None
+            if nft.analysis_details:
+                analysis_details = safe_serialize_analysis_details(nft.analysis_details)
+            
+            nft_response = NFTResponse(
+                id=str(nft.id),
+                sui_object_id=nft.sui_object_id,
+                creator_wallet_address=nft.creator_wallet_address,
+                owner_wallet_address=nft.owner_wallet_address,
+                title=nft.title,
+                description=nft.description,
+                image_url=nft.image_url,
+                metadata_url=nft.metadata_url,
+                attributes=nft.attributes,
+                category=nft.category,
+                initial_price=float(nft.initial_price) if nft.initial_price else None,
+                analysis_details=analysis_details,
+                created_at=nft.created_at,
+                updated_at=nft.updated_at
             )
-        else:
-            # Only minted NFTs that are listed for sale (default behavior)
-            query = db.query(NFT).filter(
-                NFT.status == "minted",
-                NFT.is_listed == True  # Only show listed NFTs
-            )
-        
-        # Optionally exclude fraud-flagged NFTs from marketplace
-        if not include_flagged:
-            query = query.filter(NFT.is_fraud == False)
-        
-        nfts = query.order_by(NFT.created_at.desc()).offset(offset).limit(limit).all()
-        total = query.count()
-        
-        nft_list = []
-        for nft in nfts:
-            try:
-                # Safely handle analysis_details
-                analysis_details = None
-                if nft.analysis_details:
-                    try:
-                        analysis_details = safe_serialize_analysis_details(nft.analysis_details)
-                    except Exception as e:
-                        logger.warning(f"Error serializing analysis_details for NFT {nft.id}: {e}")
-                        analysis_details = {"error": "Serialization failed"}
-                
-                nft_response = NFTResponse(
-                    id=str(nft.id),
-                    title=nft.title,
-                    description=nft.description,
-                    category=nft.category,
-                    price=float(nft.price) if nft.price else 0.0,
-                    image_url=nft.image_url,
-                    wallet_address=nft.wallet_address,
-                    sui_object_id=nft.sui_object_id,
-                    is_fraud=nft.is_fraud,
-                    confidence_score=float(nft.confidence_score or 0.0),
-                    status=nft.status,
-                    created_at=nft.created_at,
-                    analysis_details=analysis_details
-                )
-                nft_list.append(nft_response)
-            except Exception as e:
-                logger.error(f"Error processing NFT {nft.id}: {e}")
-                continue
+            
+            # Add listing information
+            nft_responses.append({
+                "nft": nft_response,
+                "listing": {
+                    "id": str(listing.id) if listing else None,
+                    "price": float(listing.price) if listing else None,
+                    "seller": listing.seller_wallet_address if listing else None,
+                    "status": listing.status if listing else None,
+                    "created_at": listing.created_at if listing else None
+                } if listing else None
+            })
         
         return {
-            "nfts": nft_list,
-            "total": total,
+            "nfts": nft_responses,
+            "total": total_count,
             "page": page,
             "limit": limit,
-            "total_pages": math.ceil(total / limit) if total > 0 else 0,
-            "include_flagged": include_flagged,
-            "include_pending": include_pending,
-            "status_filter": "minted" if not include_pending else "minted,pending"
-        }
-
-    except Exception as e:
-        logger.error(f"Error fetching marketplace NFTs: {str(e)}")
-        raise HTTPException(status_code=500, detail=f"Error fetching marketplace NFTs: {str(e)}")
-
+            "total_pages": math.ceil(total_count / limit)
+        }
+        
+    except Exception as e:
+        logger.error(f"Error getting marketplace NFTs: {str(e)}")
+        raise HTTPException(status_code=500, detail=f"Error getting marketplace NFTs: {str(e)}")
 
 @router.get("/all")
 async def get_all_nfts(
@@ -740,52 +547,64 @@
     db: Session = Depends(get_db)
 ):
     """
-    Get all NFTs (for debugging and admin purposes)
+    Get all NFTs with optional filtering
     """
     try:
         offset = (page - 1) * limit
         
         query = db.query(NFT)
+        
+        # Apply status filter if provided
         if status:
-            query = query.filter(NFT.status == status)
-        
-        nfts = query.order_by(NFT.created_at.desc()).offset(offset).limit(limit).all()
-        total = query.count()
-        
-        nft_list = []
+            # Note: status field doesn't exist in database model, so we'll filter by analysis_details status
+            if status == "analyzed":
+                query = query.filter(NFT.analysis_details.isnot(None))
+            elif status == "pending":
+                query = query.filter(
+                    or_(
+                        NFT.analysis_details.is_(None),
+                        NFT.analysis_details.contains({"status": "pending"})
+                    )
+                )
+        
+        total_count = query.count()
+        nfts = query.offset(offset).limit(limit).all()
+        
+        nft_responses = []
         for nft in nfts:
-            try:
-                nft_list.append({
-                    "id": str(nft.id),
-                    "title": nft.title,
-                    "description": nft.description,
-                    "category": nft.category,
-                    "price": float(nft.price) if nft.price else 0.0,
-                    "image_url": nft.image_url,
-                    "wallet_address": nft.wallet_address,
-                    "sui_object_id": nft.sui_object_id,
-                    "is_fraud": nft.is_fraud,
-                    "confidence_score": float(nft.confidence_score or 0.0),
-                    "flag_type": nft.flag_type,
-                    "reason": nft.reason,
-                    "status": nft.status,
-                    "created_at": nft.created_at
-                })
-            except Exception as e:
-                logger.error(f"Error processing NFT {nft.id}: {e}")
-                continue
+            # Safely serialize analysis_details
+            analysis_details = None
+            if nft.analysis_details:
+                analysis_details = safe_serialize_analysis_details(nft.analysis_details)
+            
+            nft_responses.append(NFTResponse(
+                id=str(nft.id),
+                sui_object_id=nft.sui_object_id,
+                creator_wallet_address=nft.creator_wallet_address,
+                owner_wallet_address=nft.owner_wallet_address,
+                title=nft.title,
+                description=nft.description,
+                image_url=nft.image_url,
+                metadata_url=nft.metadata_url,
+                attributes=nft.attributes,
+                category=nft.category,
+                initial_price=float(nft.initial_price) if nft.initial_price else None,
+                analysis_details=analysis_details,
+                created_at=nft.created_at,
+                updated_at=nft.updated_at
+            ))
         
         return {
-            "nfts": nft_list,
-            "total": total,
+            "nfts": nft_responses,
+            "total": total_count,
             "page": page,
             "limit": limit,
-            "total_pages": math.ceil(total / limit) if total > 0 else 0,
-            "filter_status": status
-        }
-
-    except Exception as e:
-        raise HTTPException(status_code=500, detail=f"Error fetching all NFTs: {str(e)}")
+            "total_pages": math.ceil(total_count / limit)
+        }
+        
+    except Exception as e:
+        logger.error(f"Error getting all NFTs: {str(e)}")
+        raise HTTPException(status_code=500, detail=f"Error getting all NFTs: {str(e)}")
 
 @router.get("/{nft_id}")
 async def get_nft_details(
@@ -793,49 +612,93 @@
     db: Session = Depends(get_db)
 ):
     """
-    Get detailed information about a specific NFT
-    """
-    try:
+    Get detailed information for a specific NFT
+    """
+    try:
+        # Validate UUID format
+        try:
+            uuid.UUID(nft_id)
+        except ValueError:
+            raise HTTPException(status_code=400, detail="Invalid NFT ID format")
+        
         nft = db.query(NFT).filter(NFT.id == nft_id).first()
         if not nft:
             raise HTTPException(status_code=404, detail="NFT not found")
         
-        user = db.query(User).filter(User.id == nft.owner_id).first()
-        
-        # Safely handle analysis_details
+        # Get user information
+        creator_user = db.query(User).filter(User.wallet_address == nft.creator_wallet_address).first()
+        owner_user = db.query(User).filter(User.wallet_address == nft.owner_wallet_address).first()
+        
+        # Safely serialize analysis_details
         analysis_details = None
         if nft.analysis_details:
-            try:
-                analysis_details = safe_serialize_analysis_details(nft.analysis_details)
-            except Exception as e:
-                logger.warning(f"Error serializing analysis_details for NFT {nft.id}: {e}")
-                analysis_details = {"error": "Serialization failed"}
+            analysis_details = safe_serialize_analysis_details(nft.analysis_details)
+        
+        # Get active listing if exists
+        active_listing = db.query(Listing).filter(
+            and_(
+                Listing.nft_id == nft.id,
+                Listing.status == "active"
+            )
+        ).first()
+        
+        # Extract fraud detection info from analysis_details
+        is_fraud = False
+        confidence_score = None
+        reason = None
+        if analysis_details:
+            is_fraud = analysis_details.get('is_fraud', False)
+            confidence_score = analysis_details.get('confidence_score')
+            reason = analysis_details.get('reason')
         
         return {
             "nft": NFTResponse(
                 id=str(nft.id),
+                sui_object_id=nft.sui_object_id,
+                creator_wallet_address=nft.creator_wallet_address,
+                owner_wallet_address=nft.owner_wallet_address,
                 title=nft.title,
                 description=nft.description,
+                image_url=nft.image_url,
+                metadata_url=nft.metadata_url,
+                attributes=nft.attributes,
                 category=nft.category,
-                price=float(nft.price) if nft.price else 0.0,
-                image_url=nft.image_url,
-                wallet_address=nft.wallet_address,
-                sui_object_id=nft.sui_object_id,
-                is_fraud=nft.is_fraud,
-                confidence_score=float(nft.confidence_score or 0.0),
-                status=nft.status,
+                initial_price=float(nft.initial_price) if nft.initial_price else None,
+                price=float(active_listing.price) if active_listing else None,
+                is_listed=nft.is_listed,
+                is_fraud=is_fraud,
+                confidence_score=confidence_score,
+                reason=reason,
+                status="minted",
+                analysis_details=analysis_details,
                 created_at=nft.created_at,
-                analysis_details=analysis_details
+                updated_at=nft.updated_at
             ),
+            "creator": {
+                "wallet_address": nft.creator_wallet_address,
+                "username": creator_user.username if creator_user else f"User{nft.creator_wallet_address[:8]}",
+                "reputation_score": float(creator_user.reputation_score) if creator_user else 50.0
+            },
             "owner": {
-                "wallet_address": user.wallet_address if user else nft.wallet_address,
-                "username": user.username if user else f"User{nft.wallet_address[:8]}",
-                "reputation_score": float(user.reputation_score) if user else 50.0
-            }
-        }
-
-    except Exception as e:
-        raise HTTPException(status_code=500, detail=f"Error fetching NFT details: {str(e)}")
+                "wallet_address": nft.owner_wallet_address,
+                "username": owner_user.username if owner_user else f"User{nft.owner_wallet_address[:8]}",
+                "reputation_score": float(owner_user.reputation_score) if owner_user else 50.0
+            },
+            "listing": {
+                "id": str(active_listing.id),
+                "price": float(active_listing.price),
+                "seller": active_listing.seller_wallet_address,
+                "status": active_listing.status,
+                "created_at": active_listing.created_at,
+                "expires_at": active_listing.expires_at
+            } if active_listing else None
+        }
+        
+    except HTTPException:
+        raise
+    except Exception as e:
+        logger.error(f"Error getting NFT details: {str(e)}")
+        raise HTTPException(status_code=500, detail=f"Error getting NFT details: {str(e)}")
 
 @router.get("/{nft_id}/analysis")
 async def get_nft_analysis_details(
@@ -849,7 +712,6 @@
     try:
         # Validate UUID format
         try:
-            import uuid
             uuid.UUID(nft_id)
         except ValueError:
             raise HTTPException(status_code=400, detail="Invalid NFT ID format")
@@ -860,10 +722,6 @@
             return {
                 "nft_id": nft_id,
                 "analysis_details": {},
-                "is_fraud": False,
-                "confidence_score": 0.0,
-                "flag_type": None,
-                "reason": "NFT not found",
                 "status": "not_found",
                 "analyzed_at": None,
                 "message": "NFT not found"
@@ -885,12 +743,8 @@
         return {
             "nft_id": str(nft.id),
             "analysis_details": analysis_details,
-            "is_fraud": nft.is_fraud,
-            "confidence_score": float(nft.confidence_score or 0.0),
-            "flag_type": nft.flag_type,
-            "reason": nft.reason,
-            "status": nft.status,
-            "analyzed_at": nft.created_at.isoformat() if nft.created_at else None
+            "status": analysis_details.get("status", "unknown"),
+            "analyzed_at": analysis_details.get("analyzed_at") or nft.created_at.isoformat() if nft.created_at else None
         }
 
     except HTTPException:
@@ -899,7 +753,6 @@
     except Exception as e:
         logger.error(f"Error fetching NFT analysis details: {str(e)}")
         raise HTTPException(status_code=500, detail=f"Error fetching NFT analysis details: {str(e)}")
-
 
 # New model for frontend notifications
 class NFTMintedNotification(BaseModel):
@@ -911,7 +764,6 @@
     creator: str
     transaction_digest: str
 
-
 @router.post("/notify-minted")
 async def notify_nft_minted(
     notification: NFTMintedNotification,
@@ -931,19 +783,17 @@
         if existing_nft:
             # Update existing NFT with Sui object ID
             existing_nft.sui_object_id = notification.sui_object_id
-            existing_nft.status = "minted"
             db.commit()
             logger.info(f"Updated existing NFT {notification.nft_id} with Sui object ID")
         else:
             # This is a new NFT minted directly on chain, analyze it
             logger.info(f"New NFT minted on chain: {notification.sui_object_id}")
             
-            # Run fraud analysis in background
-            background_tasks.add_task(
-                analyze_external_nft, 
-                notification, 
-                db
-            )
+                    # Run fraud analysis in background with database update
+        background_tasks.add_task(
+            analyze_external_nft_with_db_update, 
+            notification
+        )
         
         return {
             "success": True,
@@ -956,74 +806,86 @@
         logger.error(f"Error processing minted NFT notification: {str(e)}")
         raise HTTPException(status_code=500, detail=f"Error processing notification: {str(e)}")
 
+async def analyze_external_nft_with_db_update(notification: NFTMintedNotification):
+    """Analyze NFT that was minted directly on chain (not through our frontend) with database update"""
+    try:
+        from database.connection import get_db
+        db_gen = get_db()
+        db = next(db_gen)
+        
+        try:
+            # Create user if not exists
+            user = db.query(User).filter(User.wallet_address == notification.creator).first()
+            if not user:
+                user = User(
+                    wallet_address=notification.creator,
+                    email=f"{notification.creator[:8]}@external.com",
+                    username=f"External{notification.creator[:8]}",
+                    reputation_score=50.0
+                )
+                db.add(user)
+                db.commit()
+                db.refresh(user)
+            
+            # Run fraud analysis
+            nft_data = NFTData(
+                title=notification.name,
+                description=notification.description,
+                image_url=notification.image_url,
+                category="Unknown",  # External NFTs don't have category
+                price=0.0  # External NFTs don't have price set by us
+            )
+            
+            # Generate image embedding using Gemini description analysis
+            logger.info(f"Generating description-based embedding for external NFT: {notification.image_url}")
+            embedding_service = get_embedding_service()
+            image_embedding = None
+            
+            if embedding_service:
+                image_embedding = await embedding_service.get_image_embedding(notification.image_url)
+                if image_embedding:
+                    logger.info(f"Successfully generated description-based embedding for external NFT")
+                else:
+                    logger.warning("Failed to generate description-based embedding for external NFT")
+            
+            # Create NFT record
+            nft = NFT(
+                creator_wallet_address=notification.creator,
+                owner_wallet_address=notification.creator,
+                title=notification.name,
+                description=notification.description,
+                image_url=notification.image_url,
+                sui_object_id=notification.sui_object_id,  # External NFTs already have blockchain ID
+                category="External",
+                initial_price=0.0,
+                is_listed=False,  # Default to unlisted for external NFTs
+                analysis_details={
+                    "status": "pending",
+                    "created_at": datetime.now().isoformat()
+                },
+                embedding_vector=image_embedding,  # Store description-based embedding
+            )
+            
+            db.add(nft)
+            db.commit()
+            db.refresh(nft)
+            
+            # Run fraud analysis with database update
+            await analyze_nft_for_fraud(nft_data, str(nft.id), db)
+            
+            logger.info(f"Analyzed external NFT: {notification.sui_object_id}, analysis completed")
+            
+        finally:
+            db.close()
+            
+    except Exception as e:
+        logger.error(f"Error analyzing external NFT: {str(e)}")
+        if 'db' in locals():
+            db.rollback()
 
 async def analyze_external_nft(notification: NFTMintedNotification, db: Session):
-    """Analyze NFT that was minted directly on chain (not through our frontend)"""
-    try:
-        # Create user if not exists
-        user = db.query(User).filter(User.wallet_address == notification.creator).first()
-        if not user:
-            user = User(
-                wallet_address=notification.creator,
-                email=f"{notification.creator[:8]}@external.com",
-                username=f"External{notification.creator[:8]}",
-                reputation_score=50.0
-            )
-            db.add(user)
-            db.commit()
-            db.refresh(user)
-        
-        # Run fraud analysis
-        nft_data = NFTData(
-            title=notification.name,
-            description=notification.description,
-            image_url=notification.image_url,
-            category="Unknown",  # External NFTs don't have category
-            price=0.0  # External NFTs don't have price set by us
-        )
-        
-        fraud_result = await analyze_nft_for_fraud(nft_data)
-        
-        # Generate image embedding using Gemini description analysis
-        logger.info(f"Generating description-based embedding for external NFT: {notification.image_url}")
-        embedding_service = get_embedding_service()
-        image_embedding = None
-        
-        if embedding_service:
-            image_embedding = await embedding_service.get_image_embedding(notification.image_url)
-            if image_embedding:
-                logger.info(f"Successfully generated description-based embedding for external NFT")
-            else:
-                logger.warning("Failed to generate description-based embedding for external NFT")
-        
-        # Create NFT record
-        nft = NFT(
-            owner_id=user.id,
-            wallet_address=notification.creator,
-            title=notification.name,
-            description=notification.description,
-            category="External",
-            price=0.0,
-            image_url=notification.image_url,
-            sui_object_id=notification.sui_object_id,
-            is_fraud=fraud_result.get("is_fraud", False),
-            confidence_score=fraud_result.get("confidence_score", 0.0),
-            flag_type=fraud_result.get("flag_type"),
-            reason=fraud_result.get("reason"),
-            analysis_details=fraud_result.get("analysis_details", {}),
-            embedding_vector=image_embedding,  # Store description-based embedding
-            status="minted"
-        )
-        
-        db.add(nft)
-        db.commit()
-        
-        logger.info(f"Analyzed external NFT: {notification.sui_object_id}, fraud: {fraud_result.get('is_fraud')}")
-        
-    except Exception as e:
-        logger.error(f"Error analyzing external NFT: {str(e)}")
-        db.rollback()
-
+    """Legacy function - kept for backward compatibility"""
+    await analyze_external_nft_with_db_update(notification)
 
 @router.post("/search-similar")
 async def search_similar_nfts(
@@ -1057,7 +919,7 @@
             try:
                 nft = db.query(NFT).filter(NFT.id == nft_id).first()
                 if nft:
-                    user = db.query(User).filter(User.id == nft.owner_id).first()
+                    creator_user = db.query(User).filter(User.wallet_address == nft.creator_wallet_address).first()
                     
                     # Safely handle analysis_details
                     analysis_details = None
@@ -1071,24 +933,25 @@
                     similar_nfts.append({
                         "nft": NFTResponse(
                             id=str(nft.id),
+                            sui_object_id=nft.sui_object_id,
+                            creator_wallet_address=nft.creator_wallet_address,
+                            owner_wallet_address=nft.owner_wallet_address,
                             title=nft.title,
                             description=nft.description,
+                            image_url=nft.image_url,
+                            metadata_url=nft.metadata_url,
+                            attributes=nft.attributes,
                             category=nft.category,
-                            price=float(nft.price) if nft.price else 0.0,
-                            image_url=nft.image_url,
-                            wallet_address=nft.wallet_address,
-                            sui_object_id=nft.sui_object_id,
-                            is_fraud=nft.is_fraud,
-                            confidence_score=float(nft.confidence_score or 0.0),
-                            status=nft.status,
+                            initial_price=float(nft.initial_price) if nft.initial_price else None,
+                            analysis_details=analysis_details,
                             created_at=nft.created_at,
-                            analysis_details=analysis_details
+                            updated_at=nft.updated_at
                         ),
                         "similarity_score": round(similarity_score, 4),
-                        "owner": {
-                            "wallet_address": user.wallet_address if user else nft.wallet_address,
-                            "username": user.username if user else f"User{nft.wallet_address[:8]}",
-                            "reputation_score": float(user.reputation_score) if user else 50.0
+                        "creator": {
+                            "wallet_address": nft.creator_wallet_address,
+                            "username": creator_user.username if creator_user else f"User{nft.creator_wallet_address[:8]}",
+                            "reputation_score": float(creator_user.reputation_score) if creator_user else 50.0
                         }
                     })
             except Exception as e:
@@ -1104,7 +967,6 @@
     except Exception as e:
         logger.error(f"Error in similarity search: {str(e)}")
         raise HTTPException(status_code=500, detail=f"Error searching similar NFTs: {str(e)}")
-
 
 @router.get("/analyze-duplicates/{nft_id}")
 async def analyze_potential_duplicates(
@@ -1146,7 +1008,7 @@
                         "nft_id": str(similar_nft.id),
                         "title": similar_nft.title,
                         "image_url": similar_nft.image_url,
-                        "owner": similar_nft.wallet_address,
+                        "creator": similar_nft.creator_wallet_address,
                         "similarity_score": round(result["similarity"], 4),
                         "created_at": similar_nft.created_at
                     })
@@ -1179,34 +1041,27 @@
         if not nft:
             raise HTTPException(status_code=404, detail="NFT not found")
         
-        user = db.query(User).filter(User.id == nft.owner_id).first()
+        creator_user = db.query(User).filter(User.wallet_address == nft.creator_wallet_address).first()
         
         return {
             "nft_id": str(nft.id),
             "title": nft.title,
-            "status": nft.status,
             "sui_object_id": nft.sui_object_id,
-            "is_fraud": nft.is_fraud,
-            "confidence_score": float(nft.confidence_score or 0.0),
-            "flag_type": nft.flag_type,
-            "reason": nft.reason,
+            "analysis_details": nft.analysis_details,
             "created_at": nft.created_at,
-            "owner": {
-                "wallet_address": user.wallet_address if user else nft.wallet_address,
-                "username": user.username if user else f"User{nft.wallet_address[:8]}"
+            "creator": {
+                "wallet_address": nft.creator_wallet_address,
+                "username": creator_user.username if creator_user else f"User{nft.creator_wallet_address[:8]}"
             },
             "fraud_analysis": {
-                "is_fraud": nft.is_fraud,
-                "confidence_score": float(nft.confidence_score or 0.0),
-                "flag_type": nft.flag_type,
-                "reason": nft.reason,
+                "has_analysis": bool(nft.analysis_details),
                 "has_embedding": nft.embedding_vector is not None
             },
             "next_steps": {
                 "pending": "Mint on blockchain",
                 "minted": "List for sale",
                 "listed": "Ready for purchase"
-            }.get(nft.status, "Unknown status")
+            }.get(nft.analysis_details.get("status", "unknown") if nft.analysis_details else "unknown", "Unknown status")
         }
         
     except Exception as e:
@@ -1226,7 +1081,7 @@
         embedding_counts = {}
         
         for nft in nfts:
-            status = nft.status or "unknown"
+            status = nft.analysis_details.get("status", "unknown") if nft.analysis_details else "unknown"
             status_counts[status] = status_counts.get(status, 0) + 1
             
             if nft.sui_object_id:
@@ -1254,9 +1109,8 @@
                 recent_nft = {
                     "id": str(nft.id),
                     "title": nft.title,
-                    "status": nft.status,
+                    "status": nft.analysis_details.get("status", "unknown") if nft.analysis_details else "unknown",
                     "sui_object_id": nft.sui_object_id,
-                    "is_fraud": nft.is_fraud,
                     "has_embedding": nft.embedding_vector is not None and len(nft.embedding_vector) > 0,
                     "has_analysis_details": bool(nft.analysis_details),
                     "created_at": nft.created_at.isoformat() if nft.created_at else None
@@ -1328,7 +1182,6 @@
     try:
         # Validate UUID format
         try:
-            import uuid
             uuid.UUID(nft_id)
         except ValueError:
             raise HTTPException(status_code=400, detail="Invalid NFT ID format")
@@ -1359,12 +1212,11 @@
                 id,
                 title,
                 image_url,
-                wallet_address,
+                creator_wallet_address,
                 embedding_vector <=> :embedding as distance
             FROM nfts 
             WHERE embedding_vector IS NOT NULL 
             AND id != :current_nft_id
-            AND status = 'minted'
             ORDER BY embedding_vector <=> :embedding
             LIMIT :limit
         """)
@@ -1390,7 +1242,7 @@
                         "nft_id": str(row.id),
                         "title": row.title,
                         "image_url": row.image_url,
-                        "wallet_address": row.wallet_address,
+                        "creator_wallet_address": row.creator_wallet_address,
                         "similarity": similarity
                     }
                     similar_nfts.append(similar_nft)
@@ -1412,807 +1264,72 @@
         logger.error(f"Error getting similar NFTs: {str(e)}")
         raise HTTPException(status_code=500, detail=f"Error getting similar NFTs: {str(e)}")
 
-# ===== Phase 3.1: Enhanced NFT Endpoints for Listing Management =====
-
-class NFTListingRequest(BaseModel):
-    """Request model for listing an NFT"""
-    price: float
-    expires_at: Optional[datetime] = None
-    metadata: Optional[Dict[str, Any]] = None
-
-class NFTListingResponse(BaseModel):
-    """Response model for NFT listing operations"""
-    nft_id: str
-    listing_id: Optional[str] = None
-    price: float
-    status: str
-    blockchain_tx_id: Optional[str] = None
-    message: str
-
-@router.put("/{nft_id}/list", response_model=NFTListingResponse)
-async def list_nft_for_sale(
+@router.put("/{nft_id}/unlist")
+async def unlist_nft(
     nft_id: str,
-    listing_data: NFTListingRequest,
-    background_tasks: BackgroundTasks,
     db: Session = Depends(get_db)
 ):
     """
-    List an NFT for sale on the marketplace
-    """
-    try:
-        # Validate NFT exists and is owned by the user
+    Unlist an NFT by cancelling its active listing
+    """
+    try:
+        # Validate UUID format
+        try:
+            uuid.UUID(nft_id)
+        except ValueError:
+            raise HTTPException(status_code=400, detail="Invalid NFT ID format")
+        
+        # Find the NFT
         nft = db.query(NFT).filter(NFT.id == nft_id).first()
         if not nft:
             raise HTTPException(status_code=404, detail="NFT not found")
         
-        # Check if NFT is already listed
-        if nft.is_listed:
-            raise HTTPException(status_code=400, detail="NFT is already listed for sale")
-        
-        # Check if NFT is minted
-        if nft.status != "minted":
-            raise HTTPException(status_code=400, detail="NFT must be minted before listing")
-        
-        # Get user
-        user = db.query(User).filter(User.id == nft.owner_id).first()
-        if not user:
-            raise HTTPException(status_code=404, detail="NFT owner not found")
-        
-        # Create listing record
-        listing = Listing(
-            nft_id=nft.id,
-            seller_id=user.id,
-            price=listing_data.price,
-            expires_at=listing_data.expires_at,
-            metadata=listing_data.metadata,
-            status="active"
-        )
-        
-        db.add(listing)
-        
-        # Update NFT listing status
-        nft.is_listed = True
-        nft.listing_price = listing_data.price
-        nft.last_listed_at = datetime.utcnow()
-        nft.listing_status = "active"
-        nft.listing_id = str(listing.id)
-        
-        db.commit()
-        db.refresh(listing)
-        
-        # Background task to sync with blockchain
-        background_tasks.add_task(sync_listing_to_blockchain, listing.id)
-        
-        return NFTListingResponse(
-            nft_id=str(nft.id),
-            listing_id=str(listing.id),
-            price=listing_data.price,
-            status="active",
-            blockchain_tx_id=None,  # Will be set after blockchain sync
-            message="NFT listed successfully"
-        )
+        # Find and cancel the active listing for this NFT
+        active_listing = db.query(Listing).filter(
+            and_(
+                Listing.nft_id == nft_id,
+                Listing.status == "active"
+            )
+        ).first()
+        
+        if active_listing:
+            # Cancel the listing
+            active_listing.status = "cancelled"
+            active_listing.updated_at = datetime.utcnow()
+            
+            # Update NFT listing status
+            nft.is_listed = False
+            
+            # Record transaction history
+            transaction = TransactionHistory(
+                nft_id=nft_id,
+                listing_id=active_listing.id,
+                seller_wallet_address=active_listing.seller_wallet_address,
+                buyer_wallet_address="",  # No buyer for unlisting
+                price=active_listing.price,
+                transaction_type="unlisting",
+                status="completed",
+                blockchain_tx_id="",  # No blockchain transaction for unlisting
+                gas_fee=0.0
+            )
+            
+            db.add(transaction)
+            db.commit()
+            
+            logger.info(f"Unlisted NFT {nft_id} - cancelled listing {active_listing.id}")
+            
+            return {
+                "success": True,
+                "message": "NFT unlisted successfully",
+                "nft_id": nft_id,
+                "listing_id": str(active_listing.id)
+            }
+        else:
+            raise HTTPException(status_code=404, detail="No active listing found for this NFT")
         
     except HTTPException:
         raise
     except Exception as e:
-        logger.error(f"Error listing NFT {nft_id}: {str(e)}")
-        db.rollback()
-        raise HTTPException(status_code=500, detail=f"Error listing NFT: {str(e)}")
-
-@router.put("/{nft_id}/unlist", response_model=NFTListingResponse)
-async def unlist_nft(
-    nft_id: str,
-    background_tasks: BackgroundTasks,
-    db: Session = Depends(get_db)
-):
-    """
-    Unlist an NFT from the marketplace
-    """
-    try:
-        # Validate NFT exists
-        nft = db.query(NFT).filter(NFT.id == nft_id).first()
-        if not nft:
-            raise HTTPException(status_code=404, detail="NFT not found")
-        
-        # Check if NFT is listed
-        if not nft.is_listed:
-            raise HTTPException(status_code=400, detail="NFT is not currently listed")
-        
-        # Get the active listing (if it exists)
-        listing = db.query(Listing).filter(
-            Listing.nft_id == nft.id,
-            Listing.status == "active"
-        ).first()
-        
-        # Update listing status if it exists
-        if listing:
-            listing.status = "inactive"
-            listing.updated_at = datetime.utcnow()
-        
-        # Update NFT listing status (always do this since NFT is marked as listed)
-        nft.is_listed = False
-        nft.listing_status = "inactive"
-        nft.listing_price = None
-        nft.last_listed_at = None
-        
-        db.commit()
-        
-        # Background task to sync with blockchain (only if listing exists)
-        if listing:
-            background_tasks.add_task(sync_listing_deletion_to_blockchain, listing.id)
-        
-        return NFTListingResponse(
-            nft_id=str(nft.id),
-            listing_id=str(listing.id) if listing else None,
-            price=float(listing.price) if listing else float(nft.price or 0),
-            status="inactive",
-<<<<<<< HEAD
-            blockchain_tx_id=listing.blockchain_tx_id,
-=======
-            blockchain_tx_id=listing.blockchain_tx_id if listing else None,
->>>>>>> c44a5821
-            message="NFT unlisted successfully"
-        )
-        
-    except HTTPException:
-        raise
-    except Exception as e:
         logger.error(f"Error unlisting NFT {nft_id}: {str(e)}")
         db.rollback()
-        raise HTTPException(status_code=500, detail=f"Error unlisting NFT: {str(e)}")
-
-@router.get("/{nft_id}/listing-status", response_model=Dict[str, Any])
-async def get_nft_listing_status(
-    nft_id: str,
-    db: Session = Depends(get_db)
-):
-    """
-    Get the current listing status of an NFT
-    """
-    try:
-        # Validate NFT exists
-        nft = db.query(NFT).filter(NFT.id == nft_id).first()
-        if not nft:
-            raise HTTPException(status_code=404, detail="NFT not found")
-        
-        # Get listing information
-        listing = db.query(Listing).filter(
-            Listing.nft_id == nft.id,
-            Listing.status == "active"
-        ).first()
-        
-        if not listing:
-            return {
-                "nft_id": str(nft.id),
-                "is_listed": False,
-                "listing_status": "not_listed",
-                "message": "NFT is not currently listed"
-            }
-        
-        return {
-            "nft_id": str(nft.id),
-            "is_listed": True,
-            "listing_id": str(listing.id),
-            "price": float(listing.price),
-            "status": listing.status,
-            "blockchain_tx_id": listing.blockchain_tx_id,
-            "created_at": listing.created_at,
-            "expires_at": listing.expires_at,
-            "metadata": listing.metadata
-        }
-        
-    except HTTPException:
-        raise
-    except Exception as e:
-        logger.error(f"Error getting listing status for NFT {nft_id}: {str(e)}")
-        raise HTTPException(status_code=500, detail=f"Error getting listing status: {str(e)}")
-
-@router.get("/user/{wallet_address}/listings")
-async def get_user_listings(
-    wallet_address: str,
-    status: Optional[str] = None,
-    page: int = 1,
-    limit: int = 20,
-    db: Session = Depends(get_db)
-):
-    """
-    Get all listings for a specific user
-    """
-    try:
-        # Find user
-        user = db.query(User).filter(User.wallet_address == wallet_address).first()
-        if not user:
-            raise HTTPException(status_code=404, detail="User not found")
-        
-        # Get user's listings
-        query = db.query(Listing).filter(Listing.seller_id == user.id)
-        
-        if status:
-            query = query.filter(Listing.status == status)
-        
-        offset = (page - 1) * limit
-        listings = query.order_by(Listing.created_at.desc()).offset(offset).limit(limit).all()
-        total = query.count()
-        
-        listing_list = []
-        for listing in listings:
-            nft = db.query(NFT).filter(NFT.id == listing.nft_id).first()
-            if nft:
-                listing_list.append({
-                    "listing_id": str(listing.id),
-                    "nft_id": str(listing.nft_id),
-                    "nft_title": nft.title,
-                    "nft_image_url": nft.image_url,
-                    "price": float(listing.price),
-                    "status": listing.status,
-                    "blockchain_tx_id": listing.blockchain_tx_id,
-                    "created_at": listing.created_at,
-                    "updated_at": listing.updated_at,
-                    "expires_at": listing.expires_at,
-                    "metadata": listing.metadata
-                })
-        
-        return {
-            "wallet_address": wallet_address,
-            "listings": listing_list,
-            "total": total,
-            "page": page,
-            "limit": limit,
-            "total_pages": math.ceil(total / limit) if total > 0 else 0
-        }
-        
-    except HTTPException:
-        raise
-    except Exception as e:
-        logger.error(f"Error getting listings for user {wallet_address}: {str(e)}")
-        raise HTTPException(status_code=500, detail=f"Error getting user listings: {str(e)}")
-
-# Background task functions for blockchain sync
-async def sync_listing_to_blockchain(listing_id: str):
-    """Sync listing to blockchain"""
-    try:
-        logger.info(f"Syncing listing {listing_id} to blockchain")
-        # Implementation would call Sui client to create listing
-        # For now, just log the action
-        await asyncio.sleep(1)  # Simulate blockchain operation
-        logger.info(f"Listing {listing_id} synced to blockchain")
-    except Exception as e:
-        logger.error(f"Error syncing listing to blockchain: {e}")
-
-async def sync_listing_deletion_to_blockchain(listing_id: str):
-    """Sync listing deletion to blockchain"""
-    try:
-        logger.info(f"Syncing listing deletion {listing_id} to blockchain")
-        # Implementation would call Sui client to delete listing
-        # For now, just log the action
-        await asyncio.sleep(1)  # Simulate blockchain operation
-        logger.info(f"Listing deletion {listing_id} synced to blockchain")
-    except Exception as e:
-        logger.error(f"Error syncing listing deletion to blockchain: {e}")
-
-# ===== Phase 3.3: Enhanced NFT Endpoints with Advanced Features =====
-
-class NFTBulkListingRequest(BaseModel):
-    """Request model for bulk listing operations"""
-    nft_ids: List[str]
-    price: float
-    expires_at: Optional[datetime] = None
-    metadata: Optional[Dict[str, Any]] = None
-
-class NFTBulkListingResponse(BaseModel):
-    """Response model for bulk listing operations"""
-    successful_listings: List[Dict[str, Any]]
-    failed_listings: List[Dict[str, Any]]
-    total_processed: int
-    total_successful: int
-    total_failed: int
-
-class NFTListingUpdateRequest(BaseModel):
-    """Request model for updating NFT listing details"""
-    price: Optional[float] = None
-    expires_at: Optional[datetime] = None
-    metadata: Optional[Dict[str, Any]] = None
-    auto_relist: Optional[bool] = False
-
-class NFTListingAnalytics(BaseModel):
-    """Response model for NFT listing analytics"""
-    nft_id: str
-    total_listings: int
-    total_sales: int
-    average_price: float
-    highest_price: float
-    lowest_price: float
-    total_volume: float
-    listing_duration_avg: float
-    success_rate: float
-    last_listed_at: Optional[datetime] = None
-    current_status: str
-
-@router.post("/bulk-list", response_model=NFTBulkListingResponse)
-async def bulk_list_nfts(
-    bulk_request: NFTBulkListingRequest,
-    background_tasks: BackgroundTasks,
-    db: Session = Depends(get_db)
-):
-    """
-    Bulk list multiple NFTs for sale
-    This endpoint allows users to list multiple NFTs at once with the same price
-    """
-    try:
-        successful_listings = []
-        failed_listings = []
-        
-        for nft_id in bulk_request.nft_ids:
-            try:
-                # Validate NFT exists
-                nft = db.query(NFT).filter(NFT.id == nft_id).first()
-                if not nft:
-                    failed_listings.append({
-                        "nft_id": nft_id,
-                        "error": "NFT not found"
-                    })
-                    continue
-                
-                # Check if NFT is already listed
-                if nft.is_listed:
-                    failed_listings.append({
-                        "nft_id": nft_id,
-                        "error": "NFT is already listed"
-                    })
-                    continue
-                
-                # Check if NFT is minted
-                if nft.status != "minted":
-                    failed_listings.append({
-                        "nft_id": nft_id,
-                        "error": "NFT must be minted before listing"
-                    })
-                    continue
-                
-                # Get user
-                user = db.query(User).filter(User.id == nft.owner_id).first()
-                if not user:
-                    failed_listings.append({
-                        "nft_id": nft_id,
-                        "error": "NFT owner not found"
-                    })
-                    continue
-                
-                # Create listing record
-                listing = Listing(
-                    nft_id=nft.id,
-                    seller_id=user.id,
-                    price=bulk_request.price,
-                    expires_at=bulk_request.expires_at,
-                    metadata=bulk_request.metadata,
-                    status="active"
-                )
-                
-                db.add(listing)
-                
-                # Update NFT listing status
-                nft.is_listed = True
-                nft.listing_price = bulk_request.price
-                nft.last_listed_at = datetime.utcnow()
-                nft.listing_status = "active"
-                nft.listing_id = str(listing.id)
-                
-                db.commit()
-                db.refresh(listing)
-                
-                # Background task to sync with blockchain
-                background_tasks.add_task(sync_listing_to_blockchain, listing.id)
-                
-                successful_listings.append({
-                    "nft_id": nft_id,
-                    "listing_id": str(listing.id),
-                    "price": bulk_request.price,
-                    "status": "active"
-                })
-                
-            except Exception as e:
-                logger.error(f"Error listing NFT {nft_id}: {str(e)}")
-                failed_listings.append({
-                    "nft_id": nft_id,
-                    "error": str(e)
-                })
-        
-        return NFTBulkListingResponse(
-            successful_listings=successful_listings,
-            failed_listings=failed_listings,
-            total_processed=len(bulk_request.nft_ids),
-            total_successful=len(successful_listings),
-            total_failed=len(failed_listings)
-        )
-        
-    except Exception as e:
-        logger.error(f"Error in bulk listing operation: {str(e)}")
-        raise HTTPException(status_code=500, detail=f"Error in bulk listing operation: {str(e)}")
-
-@router.put("/{nft_id}/update-listing", response_model=NFTListingResponse)
-async def update_nft_listing(
-    nft_id: str,
-    update_data: NFTListingUpdateRequest,
-    background_tasks: BackgroundTasks,
-    db: Session = Depends(get_db)
-):
-    """
-    Update an existing NFT listing with new details
-    This endpoint allows users to modify listing price, expiration, and metadata
-    """
-    try:
-        # Validate NFT exists
-        nft = db.query(NFT).filter(NFT.id == nft_id).first()
-        if not nft:
-            raise HTTPException(status_code=404, detail="NFT not found")
-        
-        # Check if NFT is listed
-        if not nft.is_listed:
-            raise HTTPException(status_code=400, detail="NFT is not currently listed")
-        
-        # Get the active listing
-        listing = db.query(Listing).filter(
-            Listing.nft_id == nft.id,
-            Listing.status == "active"
-        ).first()
-        
-        if not listing:
-            raise HTTPException(status_code=404, detail="Active listing not found")
-        
-        # Record old values for history
-        old_price = listing.price
-        old_expires_at = listing.expires_at
-        old_metadata = listing.metadata
-        
-        # Update listing
-        if update_data.price is not None:
-            listing.price = update_data.price
-            nft.listing_price = update_data.price
-        
-        if update_data.expires_at is not None:
-            listing.expires_at = update_data.expires_at
-        
-        if update_data.metadata is not None:
-            listing.metadata = update_data.metadata
-        
-        listing.updated_at = datetime.utcnow()
-        
-        # Create history record
-        history = ListingHistory(
-            listing_id=listing.id,
-            nft_id=listing.nft_id,
-            action="updated",
-            old_price=old_price,
-            new_price=listing.price,
-            seller_id=listing.seller_id,
-            blockchain_tx_id=listing.blockchain_tx_id
-        )
-        
-        db.add(history)
-        db.commit()
-        db.refresh(listing)
-        
-        # Background task to sync with blockchain
-        background_tasks.add_task(sync_listing_update_to_blockchain, listing.id)
-        
-        return NFTListingResponse(
-            nft_id=str(nft.id),
-            listing_id=str(listing.id),
-            price=float(listing.price),
-            status="active",
-            blockchain_tx_id=listing.blockchain_tx_id,
-            message="NFT listing updated successfully"
-        )
-        
-    except HTTPException:
-        raise
-    except Exception as e:
-        logger.error(f"Error updating NFT listing {nft_id}: {str(e)}")
-        db.rollback()
-        raise HTTPException(status_code=500, detail=f"Error updating NFT listing: {str(e)}")
-
-@router.get("/{nft_id}/listing-analytics", response_model=NFTListingAnalytics)
-async def get_nft_listing_analytics(
-    nft_id: str,
-    db: Session = Depends(get_db)
-):
-    """
-    Get detailed analytics for an NFT's listing history
-    This endpoint provides insights into listing performance
-    """
-    try:
-        # Validate NFT exists
-        nft = db.query(NFT).filter(NFT.id == nft_id).first()
-        if not nft:
-            raise HTTPException(status_code=404, detail="NFT not found")
-        
-        # Get all listings for this NFT
-        listings = db.query(Listing).filter(Listing.nft_id == nft.id).all()
-        
-        if not listings:
-            return NFTListingAnalytics(
-                nft_id=nft_id,
-                total_listings=0,
-                total_sales=0,
-                average_price=0.0,
-                highest_price=0.0,
-                lowest_price=0.0,
-                total_volume=0.0,
-                listing_duration_avg=0.0,
-                success_rate=0.0,
-                last_listed_at=None,
-                current_status="never_listed"
-            )
-        
-        # Calculate analytics
-        prices = [float(listing.price) for listing in listings]
-        total_listings = len(listings)
-        total_sales = len([l for l in listings if l.status == "sold"])
-        average_price = sum(prices) / len(prices) if prices else 0.0
-        highest_price = max(prices) if prices else 0.0
-        lowest_price = min(prices) if prices else 0.0
-        total_volume = sum(prices)
-        
-        # Calculate average listing duration
-        durations = []
-        for listing in listings:
-            if listing.created_at and listing.updated_at:
-                duration = (listing.updated_at - listing.created_at).total_seconds() / 3600  # hours
-                durations.append(duration)
-        
-        listing_duration_avg = sum(durations) / len(durations) if durations else 0.0
-        
-        # Calculate success rate
-        success_rate = (total_sales / total_listings * 100) if total_listings > 0 else 0.0
-        
-        # Get last listed date
-        last_listed = max(listings, key=lambda x: x.created_at) if listings else None
-        last_listed_at = last_listed.created_at if last_listed else None
-        
-        # Get current status
-        current_listing = db.query(Listing).filter(
-            Listing.nft_id == nft.id,
-            Listing.status == "active"
-        ).first()
-        current_status = current_listing.status if current_listing else "not_listed"
-        
-        return NFTListingAnalytics(
-            nft_id=nft_id,
-            total_listings=total_listings,
-            total_sales=total_sales,
-            average_price=average_price,
-            highest_price=highest_price,
-            lowest_price=lowest_price,
-            total_volume=total_volume,
-            listing_duration_avg=listing_duration_avg,
-            success_rate=success_rate,
-            last_listed_at=last_listed_at,
-            current_status=current_status
-        )
-        
-    except HTTPException:
-        raise
-    except Exception as e:
-        logger.error(f"Error getting listing analytics for NFT {nft_id}: {str(e)}")
-        raise HTTPException(status_code=500, detail=f"Error getting listing analytics: {str(e)}")
-
-@router.post("/{nft_id}/auto-relist")
-async def auto_relist_nft(
-    nft_id: str,
-    relist_data: NFTListingRequest,
-    background_tasks: BackgroundTasks,
-    db: Session = Depends(get_db)
-):
-    """
-    Automatically relist an NFT after it expires or is unlisted
-    This endpoint provides automatic relisting functionality
-    """
-    try:
-        # Validate NFT exists
-        nft = db.query(NFT).filter(NFT.id == nft_id).first()
-        if not nft:
-            raise HTTPException(status_code=404, detail="NFT not found")
-        
-        # Check if NFT is currently listed
-        if nft.is_listed:
-            raise HTTPException(status_code=400, detail="NFT is already listed")
-        
-        # Check if NFT is minted
-        if nft.status != "minted":
-            raise HTTPException(status_code=400, detail="NFT must be minted before listing")
-        
-        # Get user
-        user = db.query(User).filter(User.id == nft.owner_id).first()
-        if not user:
-            raise HTTPException(status_code=404, detail="NFT owner not found")
-        
-        # Create new listing
-        listing = Listing(
-            nft_id=nft.id,
-            seller_id=user.id,
-            price=relist_data.price,
-            expires_at=relist_data.expires_at,
-            metadata=relist_data.metadata,
-            status="active"
-        )
-        
-        db.add(listing)
-        
-        # Update NFT listing status
-        nft.is_listed = True
-        nft.listing_price = relist_data.price
-        nft.last_listed_at = datetime.utcnow()
-        nft.listing_status = "active"
-        nft.listing_id = str(listing.id)
-        
-        db.commit()
-        db.refresh(listing)
-        
-        # Background task to sync with blockchain
-        background_tasks.add_task(sync_listing_to_blockchain, listing.id)
-        
-        return NFTListingResponse(
-            nft_id=str(nft.id),
-            listing_id=str(listing.id),
-            price=relist_data.price,
-            status="active",
-            blockchain_tx_id=None,
-            message="NFT auto-relisted successfully"
-        )
-        
-    except HTTPException:
-        raise
-    except Exception as e:
-        logger.error(f"Error auto-relisting NFT {nft_id}: {str(e)}")
-        db.rollback()
-        raise HTTPException(status_code=500, detail=f"Error auto-relisting NFT: {str(e)}")
-
-@router.get("/{nft_id}/listing-history")
-async def get_nft_listing_history(
-    nft_id: str,
-    limit: int = 10,
-    offset: int = 0,
-    db: Session = Depends(get_db)
-):
-    """
-    Get detailed listing history for an NFT
-    This endpoint provides a complete audit trail of listing activities
-    """
-    try:
-        # Validate NFT exists
-        nft = db.query(NFT).filter(NFT.id == nft_id).first()
-        if not nft:
-            raise HTTPException(status_code=404, detail="NFT not found")
-        
-        # Get listing history
-        history = db.query(ListingHistory).filter(
-            ListingHistory.nft_id == nft.id
-        ).order_by(ListingHistory.timestamp.desc()).offset(offset).limit(limit).all()
-        
-        history_list = []
-        for record in history:
-            try:
-                history_list.append({
-                    "id": str(record.id),
-                    "action": record.action,
-                    "old_price": float(record.old_price) if record.old_price else None,
-                    "new_price": float(record.new_price) if record.new_price else None,
-                    "seller_id": str(record.seller_id),
-                    "blockchain_tx_id": record.blockchain_tx_id,
-                    "timestamp": record.timestamp
-                })
-            except Exception as e:
-                logger.error(f"Error processing history record {record.id}: {e}")
-                continue
-        
-        return {
-            "nft_id": nft_id,
-            "nft_title": nft.title,
-            "history": history_list,
-            "total_records": len(history_list)
-        }
-        
-    except HTTPException:
-        raise
-    except Exception as e:
-        logger.error(f"Error getting listing history for NFT {nft_id}: {str(e)}")
-        raise HTTPException(status_code=500, detail=f"Error getting listing history: {str(e)}")
-
-# ===== Phase 3.3: Enhanced Blockchain Sync Functions =====
-
-async def sync_listing_update_to_blockchain(listing_id: str):
-    """Sync listing update to blockchain"""
-    try:
-        logger.info(f"Syncing listing update {listing_id} to blockchain")
-        # Implementation would call Sui client to update listing
-        # For now, just log the action
-        await asyncio.sleep(1)  # Simulate blockchain operation
-        logger.info(f"Listing update {listing_id} synced to blockchain")
-    except Exception as e:
-        logger.error(f"Error syncing listing update to blockchain: {e}")
-
-def safe_serialize_analysis_details(analysis_details: Any) -> Dict[str, Any]:
-    """
-    Safely serialize analysis_details to ensure JSON compatibility
-    """
-    if analysis_details is None:
-        return {}
-    
-    if isinstance(analysis_details, dict):
-        # Recursively process dictionary
-        serialized = {}
-        for key, value in analysis_details.items():
-            try:
-                if isinstance(value, (dict, list)):
-                    serialized[key] = safe_serialize_analysis_details(value)
-                elif hasattr(value, '__dict__') and not isinstance(value, (str, int, float, bool)):
-                    # Convert objects with __dict__ to dictionaries, but exclude basic types
-                    try:
-                        serialized[key] = safe_serialize_analysis_details(vars(value))
-                    except (TypeError, ValueError):
-                        serialized[key] = str(value)
-                elif hasattr(value, 'isoformat'):
-                    # Convert datetime objects
-                    serialized[key] = value.isoformat()
-                elif hasattr(value, '__dataclass_fields__'):
-                    # Handle dataclasses
-                    try:
-                        serialized[key] = safe_serialize_analysis_details(vars(value))
-                    except (TypeError, ValueError):
-                        serialized[key] = str(value)
-                elif isinstance(value, (str, int, float, bool)):
-                    # Basic types can be serialized directly
-                    serialized[key] = value
-                else:
-                    # Try to serialize directly
-                    try:
-                        json.dumps(value)
-                        serialized[key] = value
-                    except (TypeError, ValueError):
-                        serialized[key] = str(value)
-            except Exception as e:
-                # If any error occurs during serialization, convert to string
-                logger.warning(f"Error serializing key '{key}': {e}")
-                serialized[key] = str(value)
-        return serialized
-    
-    elif isinstance(analysis_details, list):
-        # Recursively process list
-        serialized_list = []
-        for item in analysis_details:
-            try:
-                serialized_list.append(safe_serialize_analysis_details(item))
-            except Exception as e:
-                logger.warning(f"Error serializing list item: {e}")
-                serialized_list.append(str(item))
-        return serialized_list
-    
-    elif hasattr(analysis_details, '__dict__') and not isinstance(analysis_details, (str, int, float, bool)):
-        # Convert objects to dictionaries, but exclude basic types
-        try:
-            return safe_serialize_analysis_details(vars(analysis_details))
-        except (TypeError, ValueError):
-            return str(analysis_details)
-    
-    elif hasattr(analysis_details, '__dataclass_fields__'):
-        # Handle dataclasses specifically
-        try:
-            return safe_serialize_analysis_details(vars(analysis_details))
-        except (TypeError, ValueError):
-            return str(analysis_details)
-    
-    elif hasattr(analysis_details, 'isoformat'):
-        # Convert datetime objects
-        return analysis_details.isoformat()
-    
-    elif isinstance(analysis_details, (str, int, float, bool)):
-        # Basic types can be serialized directly
-        return analysis_details
-    
-    else:
-        # Try to serialize directly
-        try:
-            json.dumps(analysis_details)
-            return analysis_details
-        except (TypeError, ValueError):
-            return str(analysis_details)+        raise HTTPException(status_code=500, detail=f"Error unlisting NFT: {str(e)}")