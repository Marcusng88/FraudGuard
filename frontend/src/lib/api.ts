--- conflicted
+++ resolved
@@ -17,9 +17,12 @@
   title: string;
   description?: string;
   category: string;
-  price: number;
+  initial_price?: number;
+  price?: number; // Current listing price
   image_url: string;
-  wallet_address: string;
+  wallet_address: string; // Legacy field for compatibility
+  creator_wallet_address?: string; // New backend field
+  owner_wallet_address?: string; // New backend field
   sui_object_id?: string;
   is_fraud: boolean;
   confidence_score: number;
@@ -32,7 +35,6 @@
   is_listed?: boolean;
   listing_price?: number;
   last_listed_at?: string;
-  listing_id?: string;
   listing_status?: string;
 }
 
@@ -98,11 +100,14 @@
 
 export interface NFTCreationRequest {
   title: string;
-  description: string;
-  category: string;
-  price: number;
+  description?: string;
+  category?: string;
+  initial_price?: number;
   image_url: string;
-  wallet_address: string;
+  creator_wallet_address: string;
+  owner_wallet_address: string;
+  metadata_url?: string;
+  attributes?: Record<string, unknown>;
 }
 
 export interface CreateNFTResponse {
@@ -126,11 +131,6 @@
   sui_object_id: string;
 }
 
-<<<<<<< HEAD
-// Phase 1.1: Basic NFT Management Interfaces
-
-=======
->>>>>>> c44a5821
 export interface MarketplaceResponse {
   nfts: NFT[];
   total: number;
@@ -253,11 +253,8 @@
   return response.json();
 }
 
-<<<<<<< HEAD
-
-
-=======
->>>>>>> c44a5821
+
+
 // Phase 4: Listing Management Interfaces
 export interface Listing {
   id: string;
@@ -269,7 +266,7 @@
   blockchain_tx_id?: string;
   created_at: string;
   updated_at?: string;
-  metadata?: Record<string, any>;
+  metadata?: Record<string, unknown>;
   nft_title?: string;
   nft_image_url?: string;
   seller_username?: string;
@@ -278,16 +275,15 @@
 export interface ListingCreateRequest {
   nft_id: string;
   price: number;
-  wallet_address: string;
   expires_at?: string;
-  metadata?: Record<string, any>;
+  listing_metadata?: Record<string, unknown>;
 }
 
 export interface ListingUpdateRequest {
   listing_id: string;
   price?: number;
   expires_at?: string;
-  metadata?: Record<string, any>;
+  listing_metadata?: Record<string, unknown>;
 }
 
 export interface ListingHistory {
